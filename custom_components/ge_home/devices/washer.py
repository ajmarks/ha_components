import logging
from typing import List

from homeassistant.helpers.entity import Entity
from gehomesdk import ErdCode, ErdApplianceType

from .base import ApplianceApi
from ..entities import GeErdSensor, GeErdBinarySensor

_LOGGER = logging.getLogger(__name__)


class WasherApi(ApplianceApi):
    """API class for washer objects"""
    APPLIANCE_TYPE = ErdApplianceType.WASHER

    def get_all_entities(self) -> List[Entity]:
        base_entities = super().get_all_entities()

        common_entities = [
            GeErdSensor(self, ErdCode.LAUNDRY_MACHINE_STATE),
            GeErdSensor(self, ErdCode.LAUNDRY_CYCLE),
            GeErdSensor(self, ErdCode.LAUNDRY_SUB_CYCLE),
            GeErdBinarySensor(self, ErdCode.LAUNDRY_END_OF_CYCLE),
            GeErdSensor(self, ErdCode.LAUNDRY_TIME_REMAINING),
            GeErdSensor(self, ErdCode.LAUNDRY_DELAY_TIME_REMAINING),
            GeErdBinarySensor(self, ErdCode.LAUNDRY_DOOR),
            GeErdBinarySensor(self, ErdCode.LAUNDRY_REMOTE_STATUS),
        ]

        washer_entities = self.get_washer_entities()      

        entities = base_entities + common_entities + washer_entities
        return entities
<<<<<<< HEAD
=======
        
    def get_washer_entities(self) -> List[Entity]:
        washer_entities = [         
            GeErdSensor(self, ErdCode.LAUNDRY_WASHER_SOIL_LEVEL),
            GeErdSensor(self, ErdCode.LAUNDRY_WASHER_WASHTEMP_LEVEL),
            GeErdSensor(self, ErdCode.LAUNDRY_WASHER_SPINTIME_LEVEL),
            GeErdSensor(self, ErdCode.LAUNDRY_WASHER_RINSE_OPTION),
        ]

        if self.has_erd_code(ErdCode.LAUNDRY_WASHER_DOOR_LOCK):
            washer_entities.extend([GeErdBinarySensor(self, ErdCode.LAUNDRY_WASHER_DOOR_LOCK)])
        if self.has_erd_code(ErdCode.LAUNDRY_WASHER_TANK_STATUS):
            washer_entities.extend([GeErdSensor(self, ErdCode.LAUNDRY_WASHER_TANK_STATUS)])           
        if self.has_erd_code(ErdCode.LAUNDRY_WASHER_TANK_SELECTED):
            washer_entities.extend([GeErdSensor(self, ErdCode.LAUNDRY_WASHER_TANK_SELECTED)])
        
        return washer_entities
>>>>>>> 5ddee5c4
<|MERGE_RESOLUTION|>--- conflicted
+++ resolved
@@ -32,8 +32,6 @@
 
         entities = base_entities + common_entities + washer_entities
         return entities
-<<<<<<< HEAD
-=======
         
     def get_washer_entities(self) -> List[Entity]:
         washer_entities = [         
@@ -50,5 +48,4 @@
         if self.has_erd_code(ErdCode.LAUNDRY_WASHER_TANK_SELECTED):
             washer_entities.extend([GeErdSensor(self, ErdCode.LAUNDRY_WASHER_TANK_SELECTED)])
         
-        return washer_entities
->>>>>>> 5ddee5c4
+        return washer_entities