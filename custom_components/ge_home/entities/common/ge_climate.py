import logging
from typing import List, Optional

from homeassistant.components.climate import ClimateEntity
from homeassistant.const import (
    ATTR_TEMPERATURE,
    UnitOfTemperature,
)
from homeassistant.components.climate import ClimateEntityFeature, HVACMode
from homeassistant.components.water_heater import WaterHeaterEntityFeature
from gehomesdk import ErdCode, ErdCodeType, ErdMeasurementUnits, ErdOnOff
from ...const import DOMAIN
from ...devices import ApplianceApi
from .ge_erd_entity import GeEntity
from .options_converter import OptionsConverter

_LOGGER = logging.getLogger(__name__)

#by default, we'll support target temp and fan mode (derived classes can override)
<<<<<<< HEAD
GE_CLIMATE_SUPPORT = WaterHeaterEntityFeature.TARGET_TEMPERATURE | ClimateEntityFeature.FAN_MODE
=======
GE_CLIMATE_SUPPORT = ClimateEntityFeature.TARGET_TEMPERATURE | ClimateEntityFeature.FAN_MODE
>>>>>>> dddb3bef

class GeClimate(GeEntity, ClimateEntity):
    """GE Climate Base Entity (Window AC, Portable AC, etc)"""
    def __init__(
        self, 
        api: ApplianceApi,
        hvac_mode_converter: OptionsConverter,
        fan_mode_converter: OptionsConverter,
        fan_only_fan_mode_converter: OptionsConverter = None,
        power_status_erd_code: ErdCodeType = ErdCode.AC_POWER_STATUS,
        current_temperature_erd_code: ErdCodeType = ErdCode.AC_AMBIENT_TEMPERATURE,
        target_temperature_erd_code: ErdCodeType = ErdCode.AC_TARGET_TEMPERATURE,
        hvac_mode_erd_code: ErdCodeType = ErdCode.AC_OPERATION_MODE,
        fan_mode_erd_code: ErdCodeType = ErdCode.AC_FAN_SETTING

    ):
        super().__init__(api)
        self._hvac_mode_converter = hvac_mode_converter
        self._fan_mode_converter = fan_mode_converter
        self._fan_only_fan_mode_converter = (fan_only_fan_mode_converter 
            if fan_only_fan_mode_converter is not None 
            else fan_mode_converter
        )
        self._power_status_erd_code = api.appliance.translate_erd_code(power_status_erd_code)
        self._current_temperature_erd_code = api.appliance.translate_erd_code(current_temperature_erd_code)
        self._target_temperature_erd_code = api.appliance.translate_erd_code(target_temperature_erd_code)
        self._hvac_mode_erd_code = api.appliance.translate_erd_code(hvac_mode_erd_code)
        self._fan_mode_erd_code = api.appliance.translate_erd_code(fan_mode_erd_code)

    @property
    def unique_id(self) -> str:
        return f"{DOMAIN}_{self.serial_or_mac}_climate"

    @property
    def name(self) -> Optional[str]:
        return f"{self.serial_or_mac} Climate"

    @property
    def power_status_erd_code(self):
        return self._power_status_erd_code

    @property
    def target_temperature_erd_code(self):
        return self._target_temperature_erd_code

    @property
    def current_temperature_erd_code(self):
        return self._current_temperature_erd_code
    
    @property
    def hvac_mode_erd_code(self):
        return self._hvac_mode_erd_code

    @property
    def fan_mode_erd_code(self):
        return self._fan_mode_erd_code

    @property
    def temperature_unit(self):
        #appears to always be Fahrenheit internally, hardcode this
        return UnitOfTemperature.FAHRENHEIT
        #measurement_system = self.appliance.get_erd_value(ErdCode.TEMPERATURE_UNIT)
        #if measurement_system == ErdMeasurementUnits.METRIC:
        #    return UnitOfTemperature.CELSIUS
        #return UnitOfTempterature.FAHRENHEIT

    @property
    def supported_features(self):
        return GE_CLIMATE_SUPPORT

    @property
    def is_on(self) -> bool:
        return self.appliance.get_erd_value(self.power_status_erd_code) == ErdOnOff.ON

    @property
    def target_temperature(self) -> Optional[float]:
        return float(self.appliance.get_erd_value(self.target_temperature_erd_code))

    @property
    def current_temperature(self) -> Optional[float]:
        return float(self.appliance.get_erd_value(self.current_temperature_erd_code))

    @property
    def min_temp(self) -> float:
        return self._convert_temp(64)

    @property
    def max_temp(self) -> float:
        return self._convert_temp(86)

    @property
    def hvac_mode(self):
        if not self.is_on:
            return HVACMode.OFF

        return self._hvac_mode_converter.to_option_string(self.appliance.get_erd_value(self.hvac_mode_erd_code))

    @property
    def hvac_modes(self) -> List[str]:
        return [HVACMode.OFF] + self._hvac_mode_converter.options

    @property
    def fan_mode(self):
        if self.hvac_mode == HVACMode.FAN_ONLY:
            return self._fan_only_fan_mode_converter.to_option_string(self.appliance.get_erd_value(self.fan_mode_erd_code))
        return self._fan_mode_converter.to_option_string(self.appliance.get_erd_value(self.fan_mode_erd_code))

    @property
    def fan_modes(self) -> List[str]:
        if self.hvac_mode == HVACMode.FAN_ONLY:
            return self._fan_only_fan_mode_converter.options
        return self._fan_mode_converter.options

    async def async_set_hvac_mode(self, hvac_mode: str) -> None:
        _LOGGER.debug(f"Setting HVAC mode from {self.hvac_mode} to {hvac_mode}")
        if hvac_mode != self.hvac_mode:
            if hvac_mode == HVACMode.OFF:
                await self.appliance.async_set_erd_value(self.power_status_erd_code, ErdOnOff.OFF)
            else:
                #if it's not on, turn it on
                if not self.is_on:
                    await self.appliance.async_set_erd_value(self.power_status_erd_code, ErdOnOff.ON)

                #then set the mode
                await self.appliance.async_set_erd_value(
                    self.hvac_mode_erd_code, 
                    self._hvac_mode_converter.from_option_string(hvac_mode)
                )

    async def async_set_fan_mode(self, fan_mode: str) -> None:
        _LOGGER.debug(f"Setting Fan mode from {self.fan_mode} to {fan_mode}")
        if fan_mode != self.fan_mode:
            converter = (self._fan_only_fan_mode_converter 
                if self.hvac_mode == HVACMode.FAN_ONLY
                else self._fan_mode_converter
            )

            await self.appliance.async_set_erd_value(
                self.fan_mode_erd_code, 
                converter.from_option_string(fan_mode)
            )

    async def async_set_temperature(self, **kwargs) -> None:
        #get the temperature if available
        temperature = kwargs.get(ATTR_TEMPERATURE)
        if temperature is None:
            return
        
        #convert to int (setting can only handle ints)
        temperature = int(temperature)

        _LOGGER.debug(f"Setting temperature from {self.target_temperature} to {temperature}")
        if self.target_temperature != temperature:
            await self.appliance.async_set_erd_value(self.target_temperature_erd_code, temperature)

    async def async_turn_on(self):
        await self.appliance.async_set_erd_value(self.power_status_erd_code, ErdOnOff.ON)

    async def async_turn_off(self):
        await self.appliance.async_set_erd_value(self.power_status_erd_code, ErdOnOff.OFF)

    def _convert_temp(self, temperature_f: int):
        if self.temperature_unit == UnitOfTemperature.FAHRENHEIT:
            return float(temperature_f)
        else:
            return (temperature_f - 32.0) * (5/9)

    def _get_icon(self) -> Optional[str]:
        return "mdi:air-conditioner"<|MERGE_RESOLUTION|>--- conflicted
+++ resolved
@@ -17,11 +17,7 @@
 _LOGGER = logging.getLogger(__name__)
 
 #by default, we'll support target temp and fan mode (derived classes can override)
-<<<<<<< HEAD
-GE_CLIMATE_SUPPORT = WaterHeaterEntityFeature.TARGET_TEMPERATURE | ClimateEntityFeature.FAN_MODE
-=======
 GE_CLIMATE_SUPPORT = ClimateEntityFeature.TARGET_TEMPERATURE | ClimateEntityFeature.FAN_MODE
->>>>>>> dddb3bef
 
 class GeClimate(GeEntity, ClimateEntity):
     """GE Climate Base Entity (Window AC, Portable AC, etc)"""
