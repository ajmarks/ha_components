{
  "domain": "ge_home",
  "name": "GE Home",
  "config_flow": true,
  "documentation": "https://github.com/simbaja/ha_components",
<<<<<<< HEAD
  "requirements": ["gehomesdk==0.3.13", "magicattr==0.1.5"],
  "codeowners": ["@simbaja"],
  "version": "0.3.12"
=======
  "requirements": ["gehomesdk==0.3.14","magicattr==0.1.5"],
  "codeowners": ["@simbaja"],	
  "version": "0.3.14"
>>>>>>> 5ddee5c4
}<|MERGE_RESOLUTION|>--- conflicted
+++ resolved
@@ -3,13 +3,7 @@
   "name": "GE Home",
   "config_flow": true,
   "documentation": "https://github.com/simbaja/ha_components",
-<<<<<<< HEAD
-  "requirements": ["gehomesdk==0.3.13", "magicattr==0.1.5"],
-  "codeowners": ["@simbaja"],
-  "version": "0.3.12"
-=======
   "requirements": ["gehomesdk==0.3.14","magicattr==0.1.5"],
   "codeowners": ["@simbaja"],	
   "version": "0.3.14"
->>>>>>> 5ddee5c4
 }