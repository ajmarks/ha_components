{
  "domain": "ge_home",
  "name": "GE Home (SmartHQ)",
  "config_flow": true,
  "documentation": "https://github.com/simbaja/ha_gehome",
<<<<<<< HEAD
  "requirements": ["gehomesdk==0.4.27","magicattr==0.1.6","slixmpp==1.8.2"],
=======
  "requirements": ["gehomesdk==0.4.27","magicattr==0.1.5","slixmpp==1.7.1"],
>>>>>>> b71ee093
  "codeowners": ["@simbaja"],	
  "version": "0.6.3"
}<|MERGE_RESOLUTION|>--- conflicted
+++ resolved
@@ -3,11 +3,7 @@
   "name": "GE Home (SmartHQ)",
   "config_flow": true,
   "documentation": "https://github.com/simbaja/ha_gehome",
-<<<<<<< HEAD
-  "requirements": ["gehomesdk==0.4.27","magicattr==0.1.6","slixmpp==1.8.2"],
-=======
   "requirements": ["gehomesdk==0.4.27","magicattr==0.1.5","slixmpp==1.7.1"],
->>>>>>> b71ee093
   "codeowners": ["@simbaja"],	
   "version": "0.6.3"
 }